--- conflicted
+++ resolved
@@ -143,8 +143,61 @@
 httpjail --js-file rules.js -- ./my-application
 ```
 
-<<<<<<< HEAD
-### Script-Based Evaluation
+## JavaScript (V8) Evaluation
+
+httpjail includes first-class support for JavaScript-based request evaluation using Google's V8 engine. This provides flexible and powerful rule logic.
+
+```bash
+# Simple JavaScript expression - allow only GitHub requests
+httpjail --js "r.host === 'github.com'" -- curl https://github.com
+
+# Method-specific filtering
+httpjail --js "r.method === 'GET' && r.host === 'api.github.com'" -- git pull
+
+# Load from file
+httpjail --js-file rules.js -- ./my-app
+
+# Complex logic with multiple conditions (ternary style)
+httpjail --js "(r.host.endsWith('github.com') || r.host === 'api.github.com') ? true : (r.host.includes('facebook.com') || r.host.includes('twitter.com')) ? false : (r.scheme === 'https' && r.path.startsWith('/api/')) ? true : false" -- ./my-app
+
+# Path-based filtering
+httpjail --js "r.path.startsWith('/api/') && r.scheme === 'https'" -- npm install
+
+# Custom block message
+httpjail --js "(r.block_message = 'Social media blocked', !r.host.includes('facebook.com'))" -- curl https://facebook.com
+```
+
+**JavaScript API:**
+
+All request information is available via the `r` object:
+
+- `r.url` - Full URL being requested (string)
+- `r.method` - HTTP method (GET, POST, etc.)
+- `r.host` - Hostname from the URL
+- `r.scheme` - URL scheme (http or https)
+- `r.path` - Path portion of the URL
+- `r.requester_ip` - IP address of the client making the request
+- `r.block_message` - Optional message to set when denying (writable)
+
+**JavaScript evaluation rules:**
+
+- JavaScript expressions evaluate to `true` to allow the request, `false` to block it
+- Code is executed in a sandboxed V8 isolate for security
+- Syntax errors are caught during startup and cause httpjail to exit
+- Runtime errors result in the request being blocked
+- Each request evaluation runs in a fresh context for thread safety
+- You can set `r.block_message` to provide a custom denial message
+
+**Performance considerations:**
+
+- V8 engine provides fast JavaScript execution
+- Fresh isolate creation per request ensures thread safety but adds some overhead
+- JavaScript evaluation is generally faster than external script execution
+
+> [!NOTE]
+> The `--js` flag conflicts with `--sh` and `--js-file`. Only one evaluation method can be used at a time.
+
+## Script-Based Evaluation
 
 Instead of writing JavaScript, you can use a custom script to evaluate each request. The script receives environment variables for each request and returns an exit code to allow (0) or block (non-zero) the request. Any output to stdout becomes additional context in the 403 response.
 
@@ -185,105 +238,7 @@
 > [!TIP]
 > Script-based evaluation can also be used for custom logging! Your script can log requests to a database, send metrics to a monitoring service, or implement complex audit trails before returning the allow/deny decision.
 
-### JavaScript (V8) Evaluation
-=======
-## JavaScript (V8) Evaluation
->>>>>>> 08cc1ea0
-
-httpjail includes first-class support for JavaScript-based request evaluation using Google's V8 engine. This provides flexible and powerful rule logic.
-
-```bash
-# Simple JavaScript expression - allow only GitHub requests
-httpjail --js "r.host === 'github.com'" -- curl https://github.com
-
-# Method-specific filtering
-httpjail --js "r.method === 'GET' && r.host === 'api.github.com'" -- git pull
-
-# Load from file
-httpjail --js-file rules.js -- ./my-app
-
-# Complex logic with multiple conditions (ternary style)
-httpjail --js "(r.host.endsWith('github.com') || r.host === 'api.github.com') ? true : (r.host.includes('facebook.com') || r.host.includes('twitter.com')) ? false : (r.scheme === 'https' && r.path.startsWith('/api/')) ? true : false" -- ./my-app
-
-# Path-based filtering
-httpjail --js "r.path.startsWith('/api/') && r.scheme === 'https'" -- npm install
-
-# Custom block message
-httpjail --js "(r.block_message = 'Social media blocked', !r.host.includes('facebook.com'))" -- curl https://facebook.com
-```
-
-**JavaScript API:**
-
-All request information is available via the `r` object:
-
-- `r.url` - Full URL being requested (string)
-- `r.method` - HTTP method (GET, POST, etc.)
-- `r.host` - Hostname from the URL
-- `r.scheme` - URL scheme (http or https)
-- `r.path` - Path portion of the URL
-- `r.requester_ip` - IP address of the client making the request
-- `r.block_message` - Optional message to set when denying (writable)
-
-**JavaScript evaluation rules:**
-
-- JavaScript expressions evaluate to `true` to allow the request, `false` to block it
-- Code is executed in a sandboxed V8 isolate for security
-- Syntax errors are caught during startup and cause httpjail to exit
-- Runtime errors result in the request being blocked
-- Each request evaluation runs in a fresh context for thread safety
-- You can set `r.block_message` to provide a custom denial message
-
-**Performance considerations:**
-
-- V8 engine provides fast JavaScript execution
-- Fresh isolate creation per request ensures thread safety but adds some overhead
-- JavaScript evaluation is generally faster than external script execution
-
-> [!NOTE]
-> The `--js` flag conflicts with `--sh` and `--js-file`. Only one evaluation method can be used at a time.
-
-## Script-Based Evaluation
-
-Instead of writing JavaScript, you can use a custom script to evaluate each request. The script receives environment variables for each request and returns an exit code to allow (0) or block (non-zero) the request. Any output to stdout becomes additional context in the 403 response.
-
-```bash
-# Simple script example
-#!/bin/bash
-if [ "$HTTPJAIL_HOST" = "github.com" ] && [ "$HTTPJAIL_METHOD" = "GET" ]; then
-    exit 0  # Allow the request
-else
-    exit 1  # Block the request
-fi
-
-# Use the script
-httpjail --sh ./check_request.sh -- curl https://github.com
-
-# Inline script (with spaces, executed via shell)
-httpjail --sh '[ "$HTTPJAIL_HOST" = "github.com" ] && exit 0 || exit 1' -- git pull
-```
-
-If `--sh` has spaces, it's run through `sh`; otherwise it's executed directly.
-
-**Environment variables provided to the script:**
-
-- `HTTPJAIL_URL` - Full URL being requested
-- `HTTPJAIL_METHOD` - HTTP method (GET, POST, etc.)
-- `HTTPJAIL_HOST` - Hostname from the URL
-- `HTTPJAIL_SCHEME` - URL scheme (http or https)
-- `HTTPJAIL_PATH` - Path component of the URL
-
-**Script requirements:**
-
-- Exit code 0 allows the request
-- Any non-zero exit code blocks the request
-- stdout is captured and included in 403 responses as additional context
-- stderr is logged for debugging but not sent to the client
-
-> [!TIP]
-> Script-based evaluation can also be used for custom logging! Your script can log requests to a database, send metrics to a monitoring service, or implement complex audit trails before returning the allow/deny decision.
-
 ## Advanced Options
-
 ```bash
 # Verbose logging
 httpjail -vvv --js "true" -- curl https://example.com
